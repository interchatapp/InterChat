--- conflicted
+++ resolved
@@ -33,15 +33,9 @@
     "npm": ">=9.5.0"
   },
   "dependencies": {
-<<<<<<< HEAD
-    "@prisma/client": "^4.12.0",
-    "@sentry/node": "^7.47.0",
-    "@top-gg/sdk": "^3.1.4",
-=======
     "@prisma/client": "^4.13.0",
     "@sentry/node": "^7.50.0",
     "@top-gg/sdk": "^3.1.5",
->>>>>>> 86b75682
     "common-tags": "^1.8.2",
     "discord-arts": "^0.4.0",
     "discord.js": "^14.9.0",
@@ -52,22 +46,6 @@
   },
   "devDependencies": {
     "@types/common-tags": "^1.8.1",
-<<<<<<< HEAD
-    "@types/lodash": "^4.14.192",
-    "@types/node": "^18.15.11",
-    "@types/node-schedule": "^2.1.0",
-    "@typescript-eslint/eslint-plugin": "^5.58.0",
-    "@typescript-eslint/parser": "^5.58.0",
-    "cz-conventional-changelog": "^3.3.0",
-    "eslint": "^8.38.0",
-    "husky": "^8.0.3",
-    "lint-staged": "^13.2.1",
-    "prettier": "^2.8.7",
-    "prisma": "^4.12.0",
-    "standard-version": "^9.5.0",
-    "tsc-watch": "^6.0.0",
-    "turbo": "^1.8.8",
-=======
     "@types/lodash": "^4.14.194",
     "@types/node": "^18.16.3",
     "@types/node-schedule": "^2.1.0",
@@ -82,7 +60,6 @@
     "standard-version": "^9.5.0",
     "tsc-watch": "^6.0.4",
     "turbo": "^1.9.3",
->>>>>>> 86b75682
     "typescript": "^4.9.5"
   },
   "config": {
