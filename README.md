--- conflicted
+++ resolved
@@ -10,7 +10,6 @@
 4. `NOTE` - A note left for later, something important or something that shows how something is supposed to be used/works.
 
 
-<<<<<<< HEAD
 # Goals
 * 1000 servers using chatbot
 * 101 votes on topgg in a month
@@ -37,7 +36,8 @@
 - [ ] New web dashboard for the bot
 - [ ] Privacy Policy & Terms Of Service page
 - [ ] Updated rules for better moderation of the bot
-=======
+
+
 ## How to Deploy Slash Commands:
 ### Normal way:
 ```node deploy-commands.js -a```
@@ -67,7 +67,6 @@
 deploy
 ```
 
-
 #### Staff commands that are only available in ChatBot HQ:
 ```
 deploy --private
@@ -76,4 +75,3 @@
 ```
 deploy --all
 ```
->>>>>>> 4065b885
