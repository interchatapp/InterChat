const logger = require('./logger');
const { MongoClient } = require('mongodb');
const dotenv = require('dotenv');

dotenv.config();

const uri = process.env.MONGODB_URI;
let _db;

module.exports = {
	colors: () => {

		const colorArr = [
			'Default',
			'White',
			'Aqua',
			'Green',
			'Blue',
			'Yellow',
			'Purple',
			'LuminousVividPink',
			'Fuchsia',
			'Gold',
			'Orange',
			'Red',
			'Grey',
			'DarkNavy',
			'DarkAqua',
			'DarkGreen',
			'DarkBlue',
			'DarkPurple',
			'DarkVividPink',
			'DarkGold',
			'DarkOrange',
			'DarkRed',
			'DarkGrey',
			'DarkerGrey',
			'LightGrey',
			'DarkNavy',
			'Blurple',
			'Greyple',
			'DarkButNotBlack',
			'NotQuiteBlack',
			'Random',
		];
		return module.exports.choice(colorArr);
	},
	choice: (arr) => {
		return arr[Math.floor(Math.random() * arr.length)];
	},
	toTitleCase: (str) => {
		let upper = true;
		let newStr = '';
		for (let i = 0, l = str.length; i < l; i++) {
			if (str[i] == ' ') {
				upper = true;
				newStr += str[i];
				continue;
			}
			newStr += upper ? str[i].toUpperCase() : str[i].toLowerCase();
			upper = false;
		}
		return String(newStr);
	},
	sendInFirst: async (guild, message) => {
		const channels = await guild.channels.fetch();
		for (const channel of channels) {
			if (channel[1].type == 'GUILD_TEXT') {
				if (channel[1].permissionsFor(guild.me).has('SEND_MESSAGES')) {
					try {
						await channel[1].send(message);
						break;
					}
					catch (err) {
						logger.error(err);
					}
				}
			}
		}
	},
	developers: [828492978716409856n, 701727675311587358n, 526616688091987968n, 336159680244219905n, 808168843352080394n],
	staff: [442653948630007808n, 446709111715921920n],

	getCredits: async () => {
		let creditArray = [];

		creditArray = creditArray.concat(module.exports.developers, module.exports.staff);

		return creditArray;
	},
	connect: callback => {
		MongoClient.connect(uri, { useNewUrlParser: true, useUnifiedTopology: true }, (err, client) => {
			_db = client.db('Discord-ChatBot');
			return callback(err);
		});
	},
	getDb: () => {
		return _db;
	},
<<<<<<< HEAD
	toHuman: (client) => {
=======
	toTime: (client) => {
>>>>>>> d9adb5e0
		let totalSeconds = (client.uptime / 1000);
		const days = Math.floor(totalSeconds / 86400);
		totalSeconds %= 86400;
		const hours = Math.floor(totalSeconds / 3600);
		totalSeconds %= 3600;
		const minutes = Math.floor(totalSeconds / 60);
		const seconds = Math.floor(totalSeconds % 60);
		let uptime;
		if (days == 0 && hours == 0 && minutes == 0) uptime = `${seconds} seconds`;
		else if (days == 0 && hours == 0) uptime = `${minutes}m ${seconds}s`;
		else if (days == 0) uptime = `${hours}h, ${minutes}m ${seconds}s`;
		else uptime = `${days}d ${hours}h, ${minutes}m ${seconds}s`;
		return uptime;
	},
<<<<<<< HEAD

	staffPermissions: async (interaction) => {
		let guild;
		let member;
		let roles;
		const staff = '970713237748318268';
		const developers = '970706750229586010';
		try {
			guild = await interaction.client.guilds.fetch('969920027421732874');
			member = await guild.members.fetch(interaction.user.id);
			roles = member._roles;

			if (roles.includes(staff)) {
				return 'staff';
			}
			else if (roles.includes(developers)) {
				return 'developer';
			}
		}
		catch (e) {
			console.error(e);
			return interaction.reply('You do not have permissions to use this command.');
		}
	},
=======
>>>>>>> d9adb5e0
};<|MERGE_RESOLUTION|>--- conflicted
+++ resolved
@@ -97,11 +97,8 @@
 	getDb: () => {
 		return _db;
 	},
-<<<<<<< HEAD
+
 	toHuman: (client) => {
-=======
-	toTime: (client) => {
->>>>>>> d9adb5e0
 		let totalSeconds = (client.uptime / 1000);
 		const days = Math.floor(totalSeconds / 86400);
 		totalSeconds %= 86400;
@@ -116,8 +113,7 @@
 		else uptime = `${days}d ${hours}h, ${minutes}m ${seconds}s`;
 		return uptime;
 	},
-<<<<<<< HEAD
-
+    
 	staffPermissions: async (interaction) => {
 		let guild;
 		let member;
@@ -141,6 +137,4 @@
 			return interaction.reply('You do not have permissions to use this command.');
 		}
 	},
-=======
->>>>>>> d9adb5e0
 };