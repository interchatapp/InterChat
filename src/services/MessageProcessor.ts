--- conflicted
+++ resolved
@@ -65,20 +65,7 @@
       totalHubConnections: hubConnections.length + 1,
     });
 
-<<<<<<< HEAD
-    if (!checker.passed) return;
-=======
-    if (
-      !(await runChecks(message, hub, {
-        userData,
-        settings: hub.settings,
-        attachmentURL,
-        totalHubConnections: hubConnections.length + 1,
-      }))
-    ) {
-      return { handled: false };
-    }
->>>>>>> 4d6383f7
+    if (!checker.passed) return { handled: false };;
 
     message.channel.sendTyping().catch(() => null);
 
