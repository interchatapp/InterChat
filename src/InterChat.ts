--- conflicted
+++ resolved
@@ -17,12 +17,9 @@
 import { stripIndents } from 'common-tags';
 import { LINKS, channels, colors, emojis, mascotEmojis } from './utils/Constants.js';
 import Logger from './utils/Logger.js';
-<<<<<<< HEAD
 import { I18n } from 'i18n';
 import YAML from 'yaml';
-=======
-
->>>>>>> 691c0950
+
 class InterChat extends SuperClient {
   public constructor() {
     super();
