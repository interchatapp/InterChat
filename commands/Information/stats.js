--- conflicted
+++ resolved
@@ -97,11 +97,7 @@
 // };
 
 const { SlashCommandBuilder } = require('@discordjs/builders');
-<<<<<<< HEAD
 const { EmbedBuilder } = require('discord.js');
-=======
-const { MessageEmbed } = require('discord.js');
->>>>>>> d9adb5e0
 const utils = require('../../utils');
 const mongoUtil = require('../../utils');
 const os = require('os-utils');
@@ -111,12 +107,8 @@
 		.setName('stats')
 		.setDescription('Shows the bot\'s statistics'),
 	async execute(interaction) {
-<<<<<<< HEAD
+
 		const uptime = utils.toHuman(interaction.client);
-=======
-		const uptime = utils.toTime(interaction.client);
->>>>>>> d9adb5e0
-
 		/*
 		let totalSeconds = (interaction.client.uptime / 1000);
 		const days = Math.floor(totalSeconds / 86400);
@@ -135,14 +127,7 @@
 		const database = mongoUtil.getDb();
 		const connectedList = database.collection('connectedList');
 		const count = await connectedList.count();
-<<<<<<< HEAD
-
 		const embed = new EmbedBuilder()
-=======
-
-
-		const embed = new MessageEmbed()
->>>>>>> d9adb5e0
 			.setColor(utils.colors())
 			.addFields([
 				{
